{
<<<<<<< HEAD
  "name": "chronflow",
  "version": "0.0.1-beta.13",
=======
  "name": "workmory",
  "version": "0.0.1",
>>>>>>> 0923d121
  "description": "Productivity Tracker",
  "main": "dist/main/main.js",
  "scripts": {
    "start": "electron .",
    "dev": "tsc && (webpack --config webpack.config.js --watch & electron .)",
    "dev:mock": "npm run generate:mock && electron . --trace-warnings . --mock-data",
    "test": "npm run generate:mock && jest",
    "test:watch": "npm run generate:mock && jest --watch",
    "build": "npm test && tsc && webpack --config webpack.config.js",
    "pack": "npm run build && electron-builder --dir",
    "dist": "npm run build && electron-builder",
    "dist:win": "npm run build && electron-builder --win",
    "dist:mac": "npm run build && electron-builder --mac",
    "generate:mock": "ts-node scripts/generate-mock-data.ts",
    "release": "node scripts/release.js",
    "release:beta": "node scripts/release-beta.js",
    "beta:create": "node scripts/create-beta-branch.js"
  },
  "standard-version": {
    "types": [
      {
        "type": "feat",
        "section": "Features",
        "hidden": false
      },
      {
        "type": "fix",
        "section": "Bug Fixes",
        "hidden": false
      },
      {
        "type": "chore",
        "section": "Maintenance",
        "hidden": false
      },
      {
        "type": "docs",
        "section": "Documentation",
        "hidden": false
      },
      {
        "type": "style",
        "section": "Styling",
        "hidden": false
      },
      {
        "type": "refactor",
        "section": "Refactoring",
        "hidden": false
      },
      {
        "type": "perf",
        "section": "Performance",
        "hidden": false
      },
      {
        "type": "test",
        "section": "Tests",
        "hidden": false
      }
    ],
    "releaseCommitMessageFormat": "chore(release): {{currentTag}} 🎉",
    "scripts": {
      "postchangelog": "npm run build"
    }
  },
  "build": {
    "appId": "com.electron.workmory",
    "productName": "Workmory",
    "files": [
      "dist/**/*",
      "src/**/*",
      "package.json"
    ],
    "directories": {
      "buildResources": "resources",
      "output": "release/${version}"
    },
    "publish": {
      "provider": "github",
      "owner": "bunterWolf",
      "repo": "Workmory"
    },
    "mac": {
      "category": "public.app-category.productivity",
      "target": [
        {
          "target": "zip",
          "arch": [
            "x64",
            "arm64"
          ]
        }
      ],
      "artifactName": "Workmory-${version}-mac-${arch}.${ext}",
      "hardenedRuntime": false,
      "gatekeeperAssess": false,
      "identity": null
    },
    "win": {
      "target": [
        {
          "target": "nsis",
          "arch": [
            "x64"
          ]
        },
        {
          "target": "zip",
          "arch": [
            "x64"
          ]
        }
      ],
      "artifactName": "Workmory-${version}-win-${arch}.${ext}",
      "nsis": {
        "oneClick": true,
        "perMachine": false,
        "allowToChangeInstallationDirectory": false,
        "deleteAppDataOnUninstall": false,
        "createDesktopShortcut": true,
        "createStartMenuShortcut": true,
        "shortcutName": "Workmory",
        "artifactName": "Workmory-Setup-${version}-win-${arch}.${ext}",
        "uninstallDisplayName": "Workmory",
        "differentialPackage": true
      }
    },
    "generateUpdatesFilesForAllChannels": true
  },
  "keywords": [],
  "author": "",
  "license": "ISC",
  "dependencies": {
    "@electron/remote": "^2.1.2",
    "active-win": "^8.1.1",
    "electron-updater": "^6.1.7",
    "i18next": "^24.2.3",
    "i18next-scanner": "^4.6.0",
    "openai": "^4.91.1",
    "react": "^18.2.0",
    "react-dom": "^18.2.0",
    "react-i18next": "^15.4.1"
  },
  "devDependencies": {
    "@babel/core": "^7.23.5",
    "@babel/preset-env": "^7.23.5",
    "@babel/preset-react": "^7.23.3",
    "@types/jest": "^29.5.14",
    "@types/node": "^22.14.0",
    "babel-loader": "^9.1.3",
    "css-loader": "^6.8.1",
    "electron": "^28.1.0",
    "electron-builder": "^24.9.1",
    "electron-reload": "^2.0.0-alpha.1",
    "html-webpack-plugin": "^5.6.3",
    "jest": "^29.7.0",
    "standard-version": "^9.5.0",
    "style-loader": "^3.3.3",
    "ts-jest": "^29.3.1",
    "ts-loader": "^9.5.2",
    "ts-node": "^10.9.2",
    "typescript": "^5.8.2",
    "webpack": "^5.89.0",
    "webpack-cli": "^5.1.4"
  }
}<|MERGE_RESOLUTION|>--- conflicted
+++ resolved
@@ -1,11 +1,6 @@
 {
-<<<<<<< HEAD
-  "name": "chronflow",
-  "version": "0.0.1-beta.13",
-=======
   "name": "workmory",
   "version": "0.0.1",
->>>>>>> 0923d121
   "description": "Productivity Tracker",
   "main": "dist/main/main.js",
   "scripts": {
