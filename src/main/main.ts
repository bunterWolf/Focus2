// Remove ts-node/register as this file will be compiled
// require('ts-node/register');

import { app, BrowserWindow, ipcMain, IpcMainInvokeEvent, dialog } from 'electron';
import * as path from 'path';
import * as url from 'url';
import * as remoteMain from '@electron/remote/main'; // Use import for @electron/remote/main
import { autoUpdater, UpdateInfo, ProgressInfo } from 'electron-updater';
import * as fs from 'fs';
<<<<<<< HEAD
=======
import AutoLaunch from 'auto-launch'; // Auto-Launch-Import
>>>>>>> 0fe177fc

// Read app version from package.json
import { version as appVersion } from '../../package.json';

// Use default imports for our TypeScript modules
import ActivityStore from '../store/ActivityStore';
import HeartbeatManager from '../store/HeartbeatManager';

// Auto-Launcher-Instanz
let autoLauncher: AutoLaunch;

// Initialize @electron/remote
remoteMain.initialize();

// Keep a global reference of the window object and other instances
// Add type annotations (BrowserWindow | null, etc.)
let mainWindow: BrowserWindow | null = null;
let activityStore: ActivityStore | null = null;
let heartbeatManager: HeartbeatManager | null = null;

// Prüfe, ob bereits eine Instanz läuft
const gotTheLock = app.requestSingleInstanceLock();

if (!gotTheLock) {
  console.log('Eine andere Instanz der App läuft bereits. Beende diese Instanz.');
  app.quit();
} else {
  // Reagiere auf den Start einer zweiten Instanz
  app.on('second-instance', (event, commandLine, workingDirectory) => {
    // Wenn ein Fenster existiert, fokussiere es
    if (mainWindow) {
      if (mainWindow.isMinimized()) {
        mainWindow.restore();
      }
      mainWindow.focus();
    }
  });
}

// Check if in development mode and enable live reload
const isDev = process.env.NODE_ENV === 'development';
if (isDev) {
  try {
    // Use import for electron-reload if possible, otherwise keep require
    require('electron-reload')(__dirname, {
      electron: path.join(__dirname, '../../node_modules', '.bin', 'electron')
    });
  } catch (e) {
    console.log('Electron reload not available:', e);
  }
}

// Check for the mock data flag
const useMockData = process.argv.includes('--mock-data');
if (useMockData) {
  console.log('🧪 Mock data mode enabled for development');
}

// Create the main browser window
function createWindow(): void { // Add return type void
  mainWindow = new BrowserWindow({
    width: 1024,
    height: 768,
    title: 'Chronflow - Passive Work Tracker' + (useMockData ? ' (Mock Data)' : ''),
    icon: path.join(app.getAppPath(), 'build', 'icon.ico'),
    webPreferences: {
      nodeIntegration: true, // Consider disabling if possible for security
      contextIsolation: false, // Consider enabling if possible for security
      // enableRemoteModule: true, // deprecated, use remoteMain.enable instead
      // --- Add preload script if contextIsolation is enabled ---
      // preload: path.join(__dirname, 'preload.js')
    },
  });

  // Enable @electron/remote for the created window
  if (mainWindow) {
      remoteMain.enable(mainWindow.webContents);
  }


  // Load the index.html file.
  // In development, use webpack output path
  let rendererPath;
  
  // In development mode, always load from dist directory
  rendererPath = path.join(__dirname, '../../dist/index.html');
  
  console.log(`Attempting to load renderer from: ${rendererPath}`); // Debug log
  mainWindow.loadURL(url.format({
    pathname: rendererPath,
    protocol: 'file:',
    slashes: true
  }));

  // Open DevTools in development mode
  if (isDev && mainWindow) {
    mainWindow.webContents.openDevTools();
  }

  // Emitted when the window is closed
  if (mainWindow) {
      mainWindow.on('closed', () => { // Use arrow function for correct 'this' if needed (not needed here)
        mainWindow = null;
      });
  }
}

// Initialize activity tracking components
async function initializeTracking(): Promise<void> { // Add return type Promise<void>
   if (!mainWindow) {
       console.error("Cannot initialize tracking: mainWindow is not available.");
       return;
   }

  console.log("Initializing tracking components...");
  try {
      // Create ActivityStore instance with mock data flag
      activityStore = new ActivityStore({
        useMockData: useMockData
        // Pass storagePath if needed
      });
      console.log("ActivityStore created.");

      // Create HeartbeatManager instance with activity store and main window
      heartbeatManager = new HeartbeatManager({
        activityStore: activityStore, // activityStore is guaranteed to be non-null here
        mainWindow: mainWindow // mainWindow is checked at the start
      });
      console.log("HeartbeatManager created.");

      // Initialize the watchers inside the heartbeat manager
      await heartbeatManager.init();
      console.log("HeartbeatManager initialized.");

      // Initialisiere AutoLaunch
      try {
        autoLauncher = new AutoLaunch({
          name: 'Chronflow',
          path: app.getPath('exe'),
        });

        // Synchronisiere mit den gespeicherten Einstellungen
        if (activityStore) {
          const settingsManager = activityStore.getSettingsManager();
          const shouldAutoLaunch = settingsManager.getAutoLaunchEnabled();
          
          const isEnabled = await autoLauncher.isEnabled();
          
          // Nur ändern, wenn nötig
          if (shouldAutoLaunch && !isEnabled) {
            await autoLauncher.enable();
            console.log('Auto-Start aktiviert');
          } else if (!shouldAutoLaunch && isEnabled) {
            await autoLauncher.disable();
            console.log('Auto-Start deaktiviert');
          }
        }
      } catch (error) {
        console.error('Fehler bei der Initialisierung von AutoLaunch:', error);
      }

      // Start tracking (only if not using mock data)
      if (!useMockData && activityStore && heartbeatManager) {
        // Start the watcher for activity data
        activityStore.startTracking();

        // Start generating heartbeats
        heartbeatManager.start();

        console.log('Activity tracking initialized and started');
      } else if (useMockData) {
        console.log('Using mock data, not starting real tracking');
      }

      // Run cleanup for old data
      if (activityStore) {
          activityStore.cleanupOldData();
      }
  } catch (error) {
      console.error("Error during tracking initialization:", error);
      // Handle initialization error appropriately (e.g., show error message to user)
      // Reset instances maybe?
      activityStore = null;
      heartbeatManager = null;
  }
}

// Register IPC handlers
function registerIpcHandlers(): void { // Add return type void
  console.log("Registering IPC handlers...");

  // Get tracking status
  ipcMain.handle('get-tracking-status', (): boolean => {
    if (useMockData) return true;
    // Ensure activityStore exists before accessing property
    return activityStore ? activityStore.isTracking : false;
  });

  // Toggle tracking status
  // Add types for event and shouldTrack
  ipcMain.handle('toggle-tracking', async (event: IpcMainInvokeEvent, shouldTrack: boolean): Promise<boolean> => {
    if (useMockData) {
      console.log('Mock data mode - tracking controls disabled');
      return true; // Return current (mock) status
    }

    // Ensure instances exist before calling methods
    if (!activityStore || !heartbeatManager) {
        console.error('Cannot toggle tracking: store or manager not initialized.');
        return false; // Indicate failure or current state
    }

    try {
        if (shouldTrack) {
          activityStore.startTracking();
          heartbeatManager.start();
          return true;
        } else {
          activityStore.pauseTracking();
          heartbeatManager.stop();
          return false;
        }
    } catch (error) {
        console.error('Error toggling tracking state:', error);
        // Return current state in case of error?
        return activityStore.isTracking;
    }
  });

  // Check if using mock data
  ipcMain.handle('is-using-mock-data', (): boolean => {
    return useMockData;
  });

  // Get app version
  ipcMain.handle('get-app-version', (): string => {
    return appVersion;
  });

  // Settings-bezogene Handler
  
  // Get current settings
  ipcMain.handle('get-settings', (): any => {
    if (!activityStore) {
      console.error('Cannot get settings: activity store not initialized.');
      return { error: 'Activity store not initialized' };
    }
    
    const settingsManager = activityStore.getSettingsManager();
    return {
      activityStoreDirPath: settingsManager.getActivityStoreDirPath(),
      allowPrerelease: settingsManager.getAllowPrerelease()
    };
  });
  
  // Update activity store path
  ipcMain.handle('update-activity-store-path', async (event: IpcMainInvokeEvent, newPath: string | null): Promise<any> => {
    if (!activityStore) {
      console.error('Cannot update activity store path: activity store not initialized.');
      return { success: false, error: 'Activity store not initialized' };
    }
    
    // Wenn Dateien existieren würde, zeige Bestätigungsdialog
    if (newPath) {
      const fullPath = path.join(newPath, 'chronflow-activity-store.json');
      if (fs.existsSync(fullPath)) {
        return { 
          success: false, 
          fileExists: true,
          path: fullPath 
        };
      }
    }
    
    // Aktualisiere den Pfad
    const success = activityStore.updateStoragePath(newPath);
    return { success };
  });
  
  // Confirm using existing activity store file
  ipcMain.handle('confirm-use-existing-activity-store', async (event: IpcMainInvokeEvent, newPath: string): Promise<any> => {
    if (!activityStore) {
      console.error('Cannot update activity store path: activity store not initialized.');
      return { success: false, error: 'Activity store not initialized' };
    }
    
    // Verwende die existierende Datei
    const success = activityStore.useExistingStoreFile(newPath);
    return { success };
  });
  
  // Update beta release setting
  ipcMain.handle('update-beta-release-setting', async (event: IpcMainInvokeEvent, allowPrerelease: boolean): Promise<any> => {
    if (!activityStore) {
      console.error('Cannot update beta release setting: activity store not initialized.');
      return { success: false, error: 'Activity store not initialized' };
    }
    
    // Aktualisiere die Einstellung
    const settingsManager = activityStore.getSettingsManager();
    settingsManager.setAllowPrerelease(allowPrerelease);
    
    // Aktualisiere den Auto-Updater
    autoUpdater.channel = allowPrerelease ? 'beta' : 'latest';
    
    // Löse eine neue Update-Prüfung aus
    autoUpdater.checkForUpdates().catch((err: Error) => {
      console.error('Error checking for updates:', err);
    });
    
    return { success: true };
  });
  
  // Open directory dialog
  ipcMain.handle('open-directory-dialog', async (event: IpcMainInvokeEvent): Promise<string | null> => {
    if (!mainWindow) {
      console.error('Cannot open directory dialog: main window not initialized.');
      return null;
    }
    
    const result = await dialog.showOpenDialog(mainWindow, {
      properties: ['openDirectory']
    });
    
    if (result.canceled) {
      return null;
    }
    
    return result.filePaths[0];
  });

<<<<<<< HEAD
=======
  // Auto-Launch-Einstellungen abrufen
  ipcMain.handle('get-auto-launch-settings', async (): Promise<any> => {
    if (!activityStore) {
      console.error('Cannot get auto-launch settings: activity store not initialized.');
      return { enabled: false, error: 'Activity store not initialized' };
    }
    
    const settingsManager = activityStore.getSettingsManager();
    const enabled = settingsManager.getAutoLaunchEnabled();
    
    return { enabled };
  });
  
  // Auto-Launch-Einstellungen aktualisieren
  ipcMain.handle('update-auto-launch-settings', async (event: IpcMainInvokeEvent, enabled: boolean): Promise<any> => {
    if (!activityStore || !autoLauncher) {
      console.error('Cannot update auto-launch settings: components not initialized.');
      return { success: false, error: 'Components not initialized' };
    }
    
    try {
      // Einstellung in SettingsManager speichern
      const settingsManager = activityStore.getSettingsManager();
      settingsManager.setAutoLaunchEnabled(enabled);
      
      // AutoLaunch aktualisieren
      if (enabled) {
        await autoLauncher.enable();
      } else {
        await autoLauncher.disable();
      }
      
      return { success: true };
    } catch (error) {
      console.error('Fehler beim Aktualisieren der Auto-Launch-Einstellungen:', error);
      return { success: false, error: 'Fehler beim Aktualisieren der Einstellungen' };
    }
  });

>>>>>>> 0fe177fc
  console.log("IPC handlers registered.");
}

// Initialize auto-updater
function initAutoUpdater() {
  // Konfiguriere Auto-Updater
  autoUpdater.autoDownload = true;
  autoUpdater.autoInstallOnAppQuit = true;
  autoUpdater.logger = console;
  autoUpdater.forceDevUpdateConfig = false;

  // Beta-Kanal Konfiguration
  // Lies die Einstellung aus den Settings statt aus der Umgebungsvariable
  const allowPrerelease = activityStore?.getSettingsManager().getAllowPrerelease() || false;
  if (allowPrerelease) {
    autoUpdater.channel = 'beta';
    console.log('Beta-Updates aktiviert. Kanal:', autoUpdater.channel);
  } else {
    autoUpdater.channel = 'latest';
    console.log('Standard-Updates aktiviert. Kanal:', autoUpdater.channel);
  }

  // Event-Handler für Update-Status
  autoUpdater.on('checking-for-update', () => {
    console.log('Checking for updates...');
    notifyAllWindows('update-status', { status: 'checking' });
  });

  autoUpdater.on('update-available', (info: UpdateInfo) => {
    console.log('Update available:', info);
    notifyAllWindows('update-status', { 
      status: 'available',
      version: info.version
    });
  });

  autoUpdater.on('update-not-available', (info: UpdateInfo) => {
    console.log('Update not available:', info);
    notifyAllWindows('update-status', { status: 'not-available' });
  });

  autoUpdater.on('error', (err: Error) => {
    console.error('Update error:', err);
    notifyAllWindows('update-status', { 
      status: 'error',
      error: err.message
    });
  });

  autoUpdater.on('download-progress', (progressObj: ProgressInfo) => {
    console.log('Download progress:', progressObj);
    notifyAllWindows('update-status', {
      status: 'downloading',
      progress: progressObj
    });
  });

  autoUpdater.on('update-downloaded', (info: UpdateInfo) => {
    console.log('Update downloaded:', info);
    notifyAllWindows('update-status', {
      status: 'downloaded',
      version: info.version
    });
  });

  // Prüfe regelmäßig auf Updates (alle 4 Stunden)
  setInterval(() => {
    autoUpdater.checkForUpdates().catch((err: Error) => {
      console.error('Error checking for updates:', err);
    });
  }, 4 * 60 * 60 * 1000);

  // Erste Update-Prüfung nach App-Start
  autoUpdater.checkForUpdates().catch((err: Error) => {
    console.error('Error checking for updates:', err);
  });
}

// Hilfsfunktion zum Benachrichtigen aller Fenster
function notifyAllWindows(channel: string, data: any) {
  const windows = BrowserWindow.getAllWindows();
  windows.forEach(window => {
    if (!window.isDestroyed()) {
      window.webContents.send(channel, data);
    }
  });
}

// App is ready to start
app.whenReady().then(async () => {
  console.log("App ready.");
  createWindow();
  await initializeTracking();
  registerIpcHandlers();
  initAutoUpdater(); // Initialize auto-updater

  app.on('activate', () => { // Use arrow function
    // On macOS it's common to re-create a window in the app when the
    // dock icon is clicked and there are no other windows open.
    if (BrowserWindow.getAllWindows().length === 0) {
        console.log("App activated with no windows open, creating window.");
        createWindow();
    }
  });
});

// Quit when all windows are closed, except on macOS
app.on('window-all-closed', () => { // Use arrow function
  // On macOS it is common for applications and their menu bar
  // to stay active until the user quits explicitly with Cmd + Q
  if (process.platform !== 'darwin') {
    console.log("All windows closed, quitting app (non-macOS).");
    app.quit();
  }
});

// Save data and clean up before quitting
app.on('before-quit', async (event) => { // Add event type if needed (Event)
  console.log('App before-quit event triggered.');
  // Prevent immediate quitting if cleanup takes time?
  // event.preventDefault();

  try {
      // Clean up resources
      if (heartbeatManager) {
        console.log("Cleaning up HeartbeatManager...");
        heartbeatManager.cleanup();
      }

      if (activityStore) {
        console.log("Cleaning up ActivityStore...");
        activityStore.cleanup(); // This should also save data
      }

      // Clean up our directly registered IPC handlers (optional but good practice)
      console.log("Removing IPC handlers...");
      ipcMain.removeHandler('get-tracking-status');
      ipcMain.removeHandler('toggle-tracking');
      ipcMain.removeHandler('is-using-mock-data');
      ipcMain.removeHandler('get-auto-launch-settings');
      ipcMain.removeHandler('update-auto-launch-settings');

      console.log('All resources cleaned up before quitting.');
      // Allow quitting now
      // app.quit(); // Only if preventDefault was called
  } catch(error) {
      console.error("Error during before-quit cleanup:", error);
      // Consider whether to still quit or not
      // app.exit(1); // Exit with error code
  }
}); <|MERGE_RESOLUTION|>--- conflicted
+++ resolved
@@ -7,10 +7,7 @@
 import * as remoteMain from '@electron/remote/main'; // Use import for @electron/remote/main
 import { autoUpdater, UpdateInfo, ProgressInfo } from 'electron-updater';
 import * as fs from 'fs';
-<<<<<<< HEAD
-=======
 import AutoLaunch from 'auto-launch'; // Auto-Launch-Import
->>>>>>> 0fe177fc
 
 // Read app version from package.json
 import { version as appVersion } from '../../package.json';
@@ -342,8 +339,6 @@
     return result.filePaths[0];
   });
 
-<<<<<<< HEAD
-=======
   // Auto-Launch-Einstellungen abrufen
   ipcMain.handle('get-auto-launch-settings', async (): Promise<any> => {
     if (!activityStore) {
@@ -383,7 +378,6 @@
     }
   });
 
->>>>>>> 0fe177fc
   console.log("IPC handlers registered.");
 }
 
